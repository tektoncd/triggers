--- conflicted
+++ resolved
@@ -52,11 +52,7 @@
 	if w.GitLab.SecretRef != nil {
 		header := request.Header.Get("X-GitLab-Token")
 		if header == "" {
-<<<<<<< HEAD
 			return nil, responseHeader, errors.New("no X-Gitlab-Token header set")
-=======
-			return nil, errors.New("no X-GitLab-Token header set")
->>>>>>> 13fbafe5
 		}
 
 		secretToken, err := interceptors.GetSecretToken(w.KubeClientSet, w.GitLab.SecretRef, w.EventListenerNamespace)
@@ -66,11 +62,7 @@
 
 		// Make sure to use a constant time comparison here.
 		if subtle.ConstantTimeCompare([]byte(header), secretToken) == 0 {
-<<<<<<< HEAD
 			return nil, responseHeader, errors.New("Invalid X-Gitlab-Token")
-=======
-			return nil, errors.New("Invalid X-GitLab-Token")
->>>>>>> 13fbafe5
 		}
 	}
 	if w.GitLab.EventTypes != nil {

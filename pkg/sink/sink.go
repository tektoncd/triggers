/*
Copyright 2019 The Tekton Authors

Licensed under the Apache License, Version 2.0 (the "License");
you may not use this file except in compliance with the License.
You may obtain a copy of the License at

    http://www.apache.org/licenses/LICENSE-2.0

Unless required by applicable law or agreed to in writing, software
distributed under the License is distributed on an "AS IS" BASIS,
WITHOUT WARRANTIES OR CONDITIONS OF ANY KIND, either express or implied.
See the License for the specific language governing permissions and
limitations under the License.
*/

package sink

import (
	"context"
	"encoding/json"
	"fmt"
	"io/ioutil"
	"net/http"
	"net/url"
	"path"

	pipelinev1 "github.com/tektoncd/pipeline/pkg/apis/pipeline/v1alpha1"
	pipelineclientset "github.com/tektoncd/pipeline/pkg/client/clientset/versioned"
	triggersv1 "github.com/tektoncd/triggers/pkg/apis/triggers/v1alpha1"
	triggersclientset "github.com/tektoncd/triggers/pkg/client/clientset/versioned"

	"github.com/tektoncd/triggers/pkg/template"
	"github.com/tidwall/gjson"
	"github.com/tidwall/sjson"
	"go.uber.org/zap"
	"golang.org/x/xerrors"
	metav1 "k8s.io/apimachinery/pkg/apis/meta/v1"
	discoveryclient "k8s.io/client-go/discovery"
	restclient "k8s.io/client-go/rest"
)

// Resource defines the sink resource for processing incoming events for the
// EventListener.
type Resource struct {
	TriggersClient         triggersclientset.Interface
	DiscoveryClient        discoveryclient.DiscoveryInterface
	RESTClient             restclient.Interface
	PipelineClient         pipelineclientset.Interface
	HTTPClient             *http.Client
	EventListenerName      string
	EventListenerNamespace string
	Logger                 *zap.SugaredLogger
}

// HandleEvent processes an incoming HTTP event for the event listener.
func (r Resource) HandleEvent(response http.ResponseWriter, request *http.Request) {
	el, err := r.TriggersClient.TektonV1alpha1().EventListeners(r.EventListenerNamespace).Get(r.EventListenerName, metav1.GetOptions{})
	if err != nil {
		r.Logger.Fatalf("Error getting EventListener %s in Namespace %s: %s", r.EventListenerName, r.EventListenerNamespace, err)
		response.WriteHeader(http.StatusInternalServerError)
		return
	}

	event, err := ioutil.ReadAll(request.Body)
	if err != nil {
		r.Logger.Fatalf("Error reading event body: %s", err)
		response.WriteHeader(http.StatusInternalServerError)
		return
	}

	eventID := template.UID()
	r.Logger.Debugf("EventListener: %s in Namespace: %s handling event (EventID: %s) with payload: %s and header: %v",
		r.EventListenerName, r.EventListenerNamespace, eventID, string(event), request.Header)

	result := make(chan int, 10)
	// Execute each Trigger
	for _, trigger := range el.Spec.Triggers {
		go r.executeTrigger(event, request, trigger, eventID, result)
	}

	//The eventlistener waits until all the trigger executions (up-to the creation of the resources) and
	//only when at least one of the execution completed successfully, it returns response code 201(Accepted) otherwise it returns 202 (Created).
	code := http.StatusAccepted
	for i := 0; i < len(el.Spec.Triggers); i++ {
		thiscode := <-result
		if thiscode < code {
			code = thiscode
		}
	}

	// TODO: Do we really need to return the entire body back???
	response.WriteHeader(code)
	fmt.Fprintf(response, "EventListener: %s in Namespace: %s handling event (EventID: %s) with payload: %s and header: %v",
		r.EventListenerName, r.EventListenerNamespace, string(eventID), string(event), request.Header)
}

func (r Resource) executeTrigger(payload []byte, request *http.Request, trigger triggersv1.EventListenerTrigger, eventID string, result chan int) {
	if trigger.Interceptor != nil {
		interceptorURL, err := GetURI(trigger.Interceptor.ObjectRef, r.EventListenerNamespace) // TODO: Cache this result or do this on initialization
		if err != nil {
<<<<<<< HEAD
			r.Logger.Errorf("Could not resolve Interceptor Service URI: %q", err)
=======
			log.Printf("Could not resolve Interceptor Service URI: %q", err)
			result <- http.StatusAccepted
>>>>>>> f23708e1
			return
		}

		modifiedPayload, err := r.processEvent(interceptorURL, request, payload, trigger.Interceptor.Header)
		if err != nil {
<<<<<<< HEAD
			r.Logger.Errorf("Error Intercepting Event (EventID: %s): %q", eventID, err)
=======
			log.Printf("Error Intercepting Event (EventID: %s): %q", eventID, err)
			result <- http.StatusAccepted
>>>>>>> f23708e1
			return
		}
		payload = modifiedPayload
	}

	binding, err := template.ResolveBinding(trigger,
		r.TriggersClient.TektonV1alpha1().TriggerBindings(r.EventListenerNamespace).Get,
		r.TriggersClient.TektonV1alpha1().TriggerTemplates(r.EventListenerNamespace).Get)
	if err != nil {
<<<<<<< HEAD
		r.Logger.Error(err)
=======
		log.Print(err)
		result <- http.StatusAccepted
>>>>>>> f23708e1
		return
	}
	resources, err := template.NewResources(payload, request.Header, trigger.Params, binding)
	if err != nil {
<<<<<<< HEAD
		r.Logger.Error(err)
=======
		log.Print(err)
		result <- http.StatusAccepted
>>>>>>> f23708e1
		return
	}
	err = createResources(resources, r.RESTClient, r.DiscoveryClient, r.EventListenerNamespace, r.EventListenerName, eventID, r.Logger)
	if err != nil {
<<<<<<< HEAD
		r.Logger.Error(err)
=======
		result <- http.StatusAccepted
		log.Print(err)
>>>>>>> f23708e1
	}
	result <- http.StatusCreated
}

func (r Resource) processEvent(interceptorURL *url.URL, request *http.Request, payload []byte, headerParams []pipelinev1.Param) ([]byte, error) {
	outgoing := createOutgoingRequest(context.Background(), request, interceptorURL, payload)
	addInterceptorHeaders(outgoing.Header, headerParams)
	respPayload, err := makeRequest(r.HTTPClient, outgoing)
	if err != nil {
		return nil, xerrors.Errorf("Not OK response from Event Processor: %w", err)
	}
	return respPayload, nil
}

func addInterceptorHeaders(header http.Header, headerParams []pipelinev1.Param) {
	// This clobbers any matching headers
	for _, param := range headerParams {
		if param.Value.Type == pipelinev1.ParamTypeString {
			header[param.Name] = []string{param.Value.StringVal}
		} else {
			header[param.Name] = param.Value.ArrayVal
		}
	}
}

func createResources(resources []json.RawMessage, restClient restclient.Interface, discoveryClient discoveryclient.DiscoveryInterface, eventListenerNamespace string, eventListenerName string, eventID string, logger *zap.SugaredLogger) error {
	for _, resource := range resources {
		if err := createResource(resource, restClient, discoveryClient, eventListenerNamespace, eventListenerName, eventID, logger); err != nil {
			return err
		}
	}
	return nil
}

// createResource uses the kubeClient to create the resource defined in the
// TriggerResourceTemplate and returns any errors with this process
func createResource(rt json.RawMessage, restClient restclient.Interface, discoveryClient discoveryclient.DiscoveryInterface, eventListenerNamespace string, eventListenerName string, eventID string, logger *zap.SugaredLogger) error {
	// Assume the TriggerResourceTemplate is valid (it has an apiVersion and Kind)
	apiVersion := gjson.GetBytes(rt, "apiVersion").String()
	kind := gjson.GetBytes(rt, "kind").String()
	namespace := gjson.GetBytes(rt, "metadata.namespace").String()
	// Default the resource creation to the EventListenerNamespace if not found in the resource template
	if namespace == "" {
		namespace = eventListenerNamespace
	}
	apiResource, err := findAPIResource(discoveryClient, apiVersion, kind)
	if err != nil {
		return err
	}

	rt, err = sjson.SetBytes(rt, "metadata.labels."+triggersv1.LabelEscape+triggersv1.EventListenerLabelKey, eventListenerName)
	if err != nil {
		return err
	}
	rt, err = sjson.SetBytes(rt, "metadata.labels."+triggersv1.LabelEscape+triggersv1.EventIDLabelKey, eventID)
	if err != nil {
		return err
	}

	resourcename := gjson.GetBytes(rt, "metadata.name")
	resourcekind := gjson.GetBytes(rt, "kind")
	logger.Infof("Generating resource: kind: %s, name: %s ", resourcekind, resourcename)

	uri := createRequestURI(apiVersion, apiResource.Name, namespace, apiResource.Namespaced)
	result := restClient.Post().
		RequestURI(uri).
		Body([]byte(rt)).
		SetHeader("Content-Type", "application/json").
		Do()
	if result.Error() != nil {
		return result.Error()
	}
	return nil
}

// findAPIResource returns the APIResource definition using the discovery client.
func findAPIResource(discoveryClient discoveryclient.DiscoveryInterface, apiVersion, kind string) (*metav1.APIResource, error) {
	resourceList, err := discoveryClient.ServerResourcesForGroupVersion(apiVersion)
	if err != nil {
		return nil, xerrors.Errorf("Error getting kubernetes server resources for apiVersion %s: %s", apiVersion, err)
	}
	for _, apiResource := range resourceList.APIResources {
		if apiResource.Kind == kind {
			return &apiResource, nil
		}
	}
	return nil, xerrors.Errorf("Error could not find resource with apiVersion %s and kind %s", apiVersion, kind)
}

// createRequestURI returns the URI for a request to the kubernetes API REST endpoint.
// If namespaced is false, then namespace will be excluded from the URI.
func createRequestURI(apiVersion, namePlural, namespace string, namespaced bool) string {
	var uri string
	if apiVersion == "v1" {
		uri = "api/v1"
	} else {
		uri = path.Join(uri, "apis", apiVersion)
	}
	if namespaced {
		uri = path.Join(uri, "namespaces", namespace)
	}
	uri = path.Join(uri, namePlural)
	return uri
}<|MERGE_RESOLUTION|>--- conflicted
+++ resolved
@@ -99,23 +99,15 @@
 	if trigger.Interceptor != nil {
 		interceptorURL, err := GetURI(trigger.Interceptor.ObjectRef, r.EventListenerNamespace) // TODO: Cache this result or do this on initialization
 		if err != nil {
-<<<<<<< HEAD
 			r.Logger.Errorf("Could not resolve Interceptor Service URI: %q", err)
-=======
-			log.Printf("Could not resolve Interceptor Service URI: %q", err)
 			result <- http.StatusAccepted
->>>>>>> f23708e1
 			return
 		}
 
 		modifiedPayload, err := r.processEvent(interceptorURL, request, payload, trigger.Interceptor.Header)
 		if err != nil {
-<<<<<<< HEAD
 			r.Logger.Errorf("Error Intercepting Event (EventID: %s): %q", eventID, err)
-=======
-			log.Printf("Error Intercepting Event (EventID: %s): %q", eventID, err)
 			result <- http.StatusAccepted
->>>>>>> f23708e1
 			return
 		}
 		payload = modifiedPayload
@@ -125,32 +117,20 @@
 		r.TriggersClient.TektonV1alpha1().TriggerBindings(r.EventListenerNamespace).Get,
 		r.TriggersClient.TektonV1alpha1().TriggerTemplates(r.EventListenerNamespace).Get)
 	if err != nil {
-<<<<<<< HEAD
 		r.Logger.Error(err)
-=======
-		log.Print(err)
 		result <- http.StatusAccepted
->>>>>>> f23708e1
 		return
 	}
 	resources, err := template.NewResources(payload, request.Header, trigger.Params, binding)
 	if err != nil {
-<<<<<<< HEAD
 		r.Logger.Error(err)
-=======
-		log.Print(err)
 		result <- http.StatusAccepted
->>>>>>> f23708e1
 		return
 	}
 	err = createResources(resources, r.RESTClient, r.DiscoveryClient, r.EventListenerNamespace, r.EventListenerName, eventID, r.Logger)
 	if err != nil {
-<<<<<<< HEAD
 		r.Logger.Error(err)
-=======
 		result <- http.StatusAccepted
-		log.Print(err)
->>>>>>> f23708e1
 	}
 	result <- http.StatusCreated
 }

/*
Copyright 2021 The Tekton Authors

Licensed under the Apache License, Version 2.0 (the "License");
you may not use this file except in compliance with the License.
You may obtain a copy of the License at

    http://www.apache.org/licenses/LICENSE-2.0

Unless required by applicable law or agreed to in writing, software
distributed under the License is distributed on an "AS IS" BASIS,
WITHOUT WARRANTIES OR CONDITIONS OF ANY KIND, either express or implied.
See the License for the specific language governing permissions and
limitations under the License.
*/

package v1beta1

import (
	"github.com/tektoncd/pipeline/pkg/apis/pipeline/v1beta1"
	corev1 "k8s.io/api/core/v1"
	apiextensionsv1 "k8s.io/apiextensions-apiserver/pkg/apis/apiextensions/v1"
	metav1 "k8s.io/apimachinery/pkg/apis/meta/v1"
	"knative.dev/pkg/apis"
)

// TriggerSpec represents a connection between TriggerSpecBinding,
// and TriggerSpecTemplate; TriggerSpecBinding provides extracted values for
// TriggerSpecTemplate to then create resources from.
type TriggerSpec struct {
	// +listType=atomic
	Bindings []*TriggerSpecBinding `json:"bindings"`
	Template TriggerSpecTemplate   `json:"template"`
	// +optional
	Name string `json:"name,omitempty"`
	// +listType=atomic
	Interceptors []*TriggerInterceptor `json:"interceptors,omitempty"`
	// ServiceAccountName optionally associates credentials with each trigger;
	// Unlike EventListeners, this should be scoped to the same namespace
	// as the Trigger itself
	// +optional
	ServiceAccountName string `json:"serviceAccountName,omitempty"`
}

type TriggerSpecTemplate struct {
	Ref        *string              `json:"ref,omitempty"`
	APIVersion string               `json:"apiversion,omitempty"`
	Spec       *TriggerTemplateSpec `json:"spec,omitempty"`
}

type TriggerSpecBinding struct {
	// Name is the name of the binding param
	// Mutually exclusive with Ref
	Name string `json:"name,omitempty"`
	// Value is the value of the binding param. Can contain JSONPath
	// Has to be pointer since "" is a valid value
	// Required if Name is also specified.
	Value *string `json:"value,omitempty"`

	// Ref is a reference to a TriggerBinding kind.
	// Mutually exclusive with Name
	Ref string `json:"ref,omitempty"`

	// Kind can only be provided if Ref is also provided. Defaults to TriggerBinding
	Kind TriggerBindingKind `json:"kind,omitempty"`

	// APIVersion of the binding ref
	APIVersion string `json:"apiversion,omitempty"`
}

// +genclient
// +k8s:deepcopy-gen:interfaces=k8s.io/apimachinery/pkg/runtime.Object

// Trigger defines a mapping of an input event to parameters. This is used
// to extract information from events to be passed to TriggerTemplates within a
// Trigger.
// +k8s:openapi-gen=true
type Trigger struct {
	metav1.TypeMeta `json:",inline"`
	// +optional
	metav1.ObjectMeta `json:"metadata,omitempty"`
	// Spec holds the desired state of the Trigger
	// +optional
	Spec TriggerSpec `json:"spec"`
}

// TriggerInterceptor provides a hook to intercept and pre-process events
type TriggerInterceptor struct {
	// Optional name to identify the current interceptor configuration
	Name *string `json:"name,omitempty"`
	// Ref refers to the Interceptor to use
	Ref InterceptorRef `json:"ref"`
	// Params are the params to send to the interceptor
	// +listType=atomic
	Params []InterceptorParams `json:"params,omitempty"`

	// WebhookInterceptor refers to an old style webhook interceptor service
	Webhook *WebhookInterceptor `json:"webhook,omitempty"`
}

// InterceptorParams defines a key-value pair that can be passed on an interceptor
type InterceptorParams struct {
	Name  string               `json:"name"`
	Value apiextensionsv1.JSON `json:"value"`
}

// InterceptorRef provides a Reference to a ClusterInterceptor
type InterceptorRef struct {
	// Name of the referent; More info: http://kubernetes.io/docs/user-guide/identifiers#names
	Name string `json:"name,omitempty"`
	// InterceptorKind indicates the kind of the Interceptor, namespaced or cluster scoped.
	// +optional
	Kind InterceptorKind `json:"kind,omitempty"`
	// API version of the referent
	// +optional
	APIVersion string `json:"apiVersion,omitempty"`
}

// InterceptorKind defines the type of Interceptor used by the Trigger.
type InterceptorKind string

const (
	// ClusterInterceptorKind indicates that Interceptor type has a cluster scope.
	ClusterInterceptorKind InterceptorKind = "ClusterInterceptor"
	// NamespacedInterceptorKind indicates that Interceptor type has a namespace scope.
	NamespacedInterceptorKind InterceptorKind = "NamespacedInterceptor"
)

func (ti *TriggerInterceptor) defaultInterceptorKind() {
	if ti.Ref.Kind == "" {
		ti.Ref.Kind = ClusterInterceptorKind
	}
}

// GetName returns the name for the given interceptor
func (ti *TriggerInterceptor) GetName() string {
	if ti.Ref.Name != "" {
		return ti.Ref.Name
	}
	return ""
}

// WebhookInterceptor provides a webhook to intercept and pre-process events
type WebhookInterceptor struct {
	// ObjectRef is a reference to an object that will resolve to a cluster DNS
	// name to use as the EventInterceptor. Either objectRef or url can be specified
	// +optional
	ObjectRef *corev1.ObjectReference `json:"objectRef,omitempty"`
	// +optional
	URL *apis.URL `json:"url,omitempty"`
	// Header is a group of key-value pairs that can be appended to the
	// interceptor request headers. This allows the interceptor to make
	// decisions specific to an EventListenerTrigger.
	// +listType=atomic
	Header []v1beta1.Param `json:"header,omitempty"`
}

<<<<<<< HEAD
=======
type SlackInterceptor struct {
	// the Requested fields to be extracted from data form

	// +listType=atomic
	RequestedFields []string `json:"requestedFields,omitempty"`
}

// BitbucketInterceptor provides a webhook to intercept and pre-process events
type BitbucketInterceptor struct {
	SecretRef *SecretRef `json:"secretRef,omitempty"`
	// +listType=atomic
	EventTypes []string `json:"eventTypes,omitempty"`
}

// GitHubInterceptor provides a webhook to intercept and pre-process events
type GitHubInterceptor struct {
	SecretRef *SecretRef `json:"secretRef,omitempty"`
	// +listType=atomic
	EventTypes      []string              `json:"eventTypes,omitempty"`
	AddChangedFiles GithubAddChangedFiles `json:"addChangedFiles,omitempty"`
	GithubOwners    GithubOwners          `json:"githubOwners,omitempty"`
}

type CheckType string

const (
	// Set the checkType to orgMembers to allow org members to submit or comment on PR to proceed
	OrgMembers CheckType = "orgMembers"
	// Set the checkType to repoMembers to allow repo members to submit or comment on PR to proceed
	RepoMembers CheckType = "repoMembers"
	// Set the checkType to all if both repo members or org members can submit or comment on PR to proceed
	All CheckType = "all"
	// Set the checkType to none if neither of repo members or org members can not submit or comment on PR to proceed
	None CheckType = "none"
)

type GithubOwners struct {
	Enabled bool `json:"enabled,omitempty"`
	// This param/variable is required for private repos or when checkType is set to orgMembers or repoMembers or all
	PersonalAccessToken *SecretRef `json:"personalAccessToken,omitempty"`
	// Set the value to one of the supported values (orgMembers, repoMembers, both, none)
	CheckType CheckType `json:"checkType,omitempty"`
}

type GithubAddChangedFiles struct {
	Enabled             bool       `json:"enabled,omitempty"`
	PersonalAccessToken *SecretRef `json:"personalAccessToken,omitempty"`
}

// GitLabInterceptor provides a webhook to intercept and pre-process events
type GitLabInterceptor struct {
	SecretRef *SecretRef `json:"secretRef,omitempty"`
	// +listType=atomic
	EventTypes []string `json:"eventTypes,omitempty"`
}

// CELInterceptor provides a webhook to intercept and pre-process events
type CELInterceptor struct {
	Filter string `json:"filter,omitempty"`
	// +listType=atomic
	Overlays []CELOverlay `json:"overlays,omitempty"`
}

// CELOverlay provides a way to modify the request body using CEL expressions
type CELOverlay struct {
	Key        string `json:"key,omitempty"`
	Expression string `json:"expression,omitempty"`
}

>>>>>>> f031e3c3
// +k8s:deepcopy-gen:interfaces=k8s.io/apimachinery/pkg/runtime.Object

// TriggerList contains a list of Triggers.
// We don't use this but it's required for certain codegen features.
type TriggerList struct {
	metav1.TypeMeta `json:",inline"`
	// +optional
	metav1.ListMeta `json:"metadata,omitempty"`
	Items           []Trigger `json:"items"`
}<|MERGE_RESOLUTION|>--- conflicted
+++ resolved
@@ -155,8 +155,6 @@
 	Header []v1beta1.Param `json:"header,omitempty"`
 }
 
-<<<<<<< HEAD
-=======
 type SlackInterceptor struct {
 	// the Requested fields to be extracted from data form
 
@@ -164,69 +162,6 @@
 	RequestedFields []string `json:"requestedFields,omitempty"`
 }
 
-// BitbucketInterceptor provides a webhook to intercept and pre-process events
-type BitbucketInterceptor struct {
-	SecretRef *SecretRef `json:"secretRef,omitempty"`
-	// +listType=atomic
-	EventTypes []string `json:"eventTypes,omitempty"`
-}
-
-// GitHubInterceptor provides a webhook to intercept and pre-process events
-type GitHubInterceptor struct {
-	SecretRef *SecretRef `json:"secretRef,omitempty"`
-	// +listType=atomic
-	EventTypes      []string              `json:"eventTypes,omitempty"`
-	AddChangedFiles GithubAddChangedFiles `json:"addChangedFiles,omitempty"`
-	GithubOwners    GithubOwners          `json:"githubOwners,omitempty"`
-}
-
-type CheckType string
-
-const (
-	// Set the checkType to orgMembers to allow org members to submit or comment on PR to proceed
-	OrgMembers CheckType = "orgMembers"
-	// Set the checkType to repoMembers to allow repo members to submit or comment on PR to proceed
-	RepoMembers CheckType = "repoMembers"
-	// Set the checkType to all if both repo members or org members can submit or comment on PR to proceed
-	All CheckType = "all"
-	// Set the checkType to none if neither of repo members or org members can not submit or comment on PR to proceed
-	None CheckType = "none"
-)
-
-type GithubOwners struct {
-	Enabled bool `json:"enabled,omitempty"`
-	// This param/variable is required for private repos or when checkType is set to orgMembers or repoMembers or all
-	PersonalAccessToken *SecretRef `json:"personalAccessToken,omitempty"`
-	// Set the value to one of the supported values (orgMembers, repoMembers, both, none)
-	CheckType CheckType `json:"checkType,omitempty"`
-}
-
-type GithubAddChangedFiles struct {
-	Enabled             bool       `json:"enabled,omitempty"`
-	PersonalAccessToken *SecretRef `json:"personalAccessToken,omitempty"`
-}
-
-// GitLabInterceptor provides a webhook to intercept and pre-process events
-type GitLabInterceptor struct {
-	SecretRef *SecretRef `json:"secretRef,omitempty"`
-	// +listType=atomic
-	EventTypes []string `json:"eventTypes,omitempty"`
-}
-
-// CELInterceptor provides a webhook to intercept and pre-process events
-type CELInterceptor struct {
-	Filter string `json:"filter,omitempty"`
-	// +listType=atomic
-	Overlays []CELOverlay `json:"overlays,omitempty"`
-}
-
-// CELOverlay provides a way to modify the request body using CEL expressions
-type CELOverlay struct {
-	Key        string `json:"key,omitempty"`
-	Expression string `json:"expression,omitempty"`
-}
-
->>>>>>> f031e3c3
 // +k8s:deepcopy-gen:interfaces=k8s.io/apimachinery/pkg/runtime.Object
 
 // TriggerList contains a list of Triggers.
